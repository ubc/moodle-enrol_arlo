--- conflicted
+++ resolved
@@ -196,14 +196,10 @@
             $schedule->enrolid                  = $enrolid;
             $schedule->platform                 = $plugin->get_config('platform');
             $schedule->resourcetype             = $resourcetype;
-<<<<<<< HEAD
-            $schedule->latestsourcemodified     = 0;
-=======
             $servertimezone                     = \core_date::get_server_timezone();
             $tz                                 = new \DateTimeZone($servertimezone);
             $date                               = \DateTime::createFromFormat('U', 0, $tz);
             $schedule->latestsourcemodified     = $date->format(DATE_ISO8601); // Default 0 to 1970-01-01T00:00:00+0000.
->>>>>>> 5ab1bdad
             $schedule->nextpulltime             = 0;
             $schedule->lastpulltime             = 0;
             $schedule->endpulltime              = $endpulltime;
